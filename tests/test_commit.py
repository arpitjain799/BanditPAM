--- conflicted
+++ resolved
@@ -3,7 +3,6 @@
 import pandas as pd
 import numpy as np
 
-<<<<<<< HEAD
 def onFly(k, data, loss):
     kmed_bpam = KMedoids(
         n_medoids = k,
@@ -13,22 +12,11 @@
         n_medoids = k,
         algorithm = "naive",
     )
-=======
-small_mnist = pd.read_csv('./data/mnist.csv', header=None).to_numpy()
-
-mnist_70k = pd.read_csv('./data/MNIST-70k.csv', sep=' ', header=None)
-
-scrna = pd.read_csv('./data/scrna_reformat.csv.gz', header=None)
-
-def on_the_fly(k, data, loss):
-    kmed_bpam = KMedoids(k = k, algorithm = "BanditPAM")
-    kmed_naive = KMedoids(k = k, algorithm = "naive")
->>>>>>> 16120cc9
     kmed_bpam.fit(data, loss)
     kmed_naive.fit(data, loss)
 
-    if (kmed_bpam.final_medoids.tolist() == kmed_naive.final_medoids.tolist())
-        and (kmed_bpam.build_medoids.tolist() == kmed_naive.build_medoids.tolist()):
+    if kmed_bpam.final_medoids.tolist() == kmed_naive.final_medoids.tolist() and
+       kmed_bpam.build_medoids.tolist() == kmed_naive.build_medoids.tolist():
         return 1
     else:
         return 0
@@ -46,7 +34,6 @@
         Test 10 on-the-fly generated samples of 1000 datapoints from mnist-70k dataset
         '''
         count = 0
-<<<<<<< HEAD
         k_schedule = [4, 6, 8, 10] * 3
         for i in range(10):
             data = self.mnist_70k.sample(n = 1000).to_numpy()
@@ -63,17 +50,6 @@
             data = self.scrna.sample(n = 1000).to_numpy()
             count += onFly(k = k_schedule[i], data = data, loss = "L1")
         self.assertTrue(count >= 9)
-=======
-        k_schedule = [4, 6, 8, 10] * 5
-        for i in range(10): #arbitrary heuristic
-            data = mnist_70k.sample(n = 1000).to_numpy()
-            count += on_the_fly(k = k_schedule[i], data = data, loss = "L2")
-
-        for i in range(10): #arbitrary heuristic
-            data = scrna.sample(n = 1000).to_numpy()
-            count += on_the_fly(k = k_schedule[i], data = data, loss = "L1")
-        self.assertTrue(count >= 19)
->>>>>>> 16120cc9
 
     def test_small_cases_mnist(self):
         '''
@@ -91,13 +67,6 @@
         self.assertEqual(kmed_5.build_medoids.tolist(), np.array([16, 32, 70, 87, 24]).tolist())
         self.assertEqual(kmed_5.final_medoids.tolist(), np.array([30, 99, 70, 23, 49]).tolist())
 
-<<<<<<< HEAD
-=======
-        kmed_5.fit(scrna.head(1000).to_numpy(), "L1")
-        self.assertEqual(kmed_5.build_medoids.tolist(), np.array([377, 267, 276, 762, 394]).tolist())
-        self.assertEqual(kmed_5.final_medoids.tolist(), np.array([377, 267, 276, 762, 394]).tolist())
-
->>>>>>> 16120cc9
         kmed_10 = KMedoids(
             n_medoids = 10,
             algorithm = "BanditPAM",
@@ -110,7 +79,6 @@
         self.assertEqual(kmed_10.build_medoids.tolist(), np.array([16, 32, 70, 87, 24, 90, 49, 99, 82, 94]).tolist())
         self.assertEqual(kmed_10.final_medoids.tolist(), np.array([16, 63, 70, 25, 31, 90, 49, 99, 82, 94]).tolist())
 
-<<<<<<< HEAD
     def test_small_cases_scrna(self):
         '''
         Test BanditPAM algorithm at 5 and 10 medoids on scrna dataset with known medoids
@@ -136,10 +104,6 @@
         )
         kmed_10.fit(self.scrna.head(1000).to_numpy(), "L1")
 
-=======
-        kmed_10.fit(scrna.head(1000).to_numpy(), "L1")
-        # TODO FINISH
->>>>>>> 16120cc9
         self.assertEqual(kmed_10.build_medoids.tolist(), np.array([377, 267, 276, 762, 394, 311, 663, 802, 422, 20]).tolist())
         self.assertEqual(kmed_10.final_medoids.tolist(), np.array([377, 267, 276, 762, 394, 311, 663, 802, 422, 20]).tolist())
 
