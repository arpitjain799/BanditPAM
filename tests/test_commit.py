--- conflicted
+++ resolved
@@ -3,15 +3,6 @@
 import pandas as pd
 import numpy as np
 
-<<<<<<< HEAD
-small_mnist = pd.read_csv('./data/mnist.csv', header=None).to_numpy()
-
-mnist_70k = pd.read_csv('./data/MNIST-70k.csv', sep=' ', header=None)
-
-# scrna = pd.read_csv('./data/scrna_reformat.csv.gz', header=None)
-
-=======
->>>>>>> 7438cf62
 def onFly(k, data, loss):
     kmed_bpam = KMedoids(
         n_medoids = k,
@@ -75,11 +66,6 @@
         self.assertEqual(kmed_5.build_medoids.tolist(), np.array([16, 32, 70, 87, 24]).tolist())
         self.assertEqual(kmed_5.final_medoids.tolist(), np.array([30, 99, 70, 23, 49]).tolist())
 
-<<<<<<< HEAD
-        # kmed_5.fit(scrna.head(1000).to_numpy(), "L1")
-        # self.assertEqual(kmed_5.build_medoids.tolist(), np.array([377, 267, 276, 762, 394]).tolist())
-        # self.assertEqual(kmed_5.final_medoids.tolist(), np.array([377, 267, 276, 762, 394]).tolist())
-=======
         kmed_10 = KMedoids(
             n_medoids = 10,
             algorithm = "BanditPAM",
@@ -107,7 +93,6 @@
 
         self.assertEqual(kmed_5.build_medoids.tolist(), np.array([377, 267, 276, 762, 394]).tolist())
         self.assertEqual(kmed_5.final_medoids.tolist(), np.array([377, 267, 276, 762, 394]).tolist())
->>>>>>> 7438cf62
 
         kmed_10 = KMedoids(
             n_medoids = 10,
@@ -118,15 +103,8 @@
         )
         kmed_10.fit(self.scrna.head(1000).to_numpy(), "L1")
 
-<<<<<<< HEAD
-        # kmed_10.fit(scrna.head(1000).to_numpy(), "L1")
-        # # TODO FINISH
-        # self.assertEqual(kmed_10.build_medoids.tolist(), np.array([377, 267, 276, 762, 394, 311, 663, 802, 422, 20]).tolist())
-        # self.assertEqual(kmed_10.final_medoids.tolist(), np.array([377, 267, 276, 762, 394, 311, 663, 802, 422, 20]).tolist())
-=======
         self.assertEqual(kmed_10.build_medoids.tolist(), np.array([377, 267, 276, 762, 394, 311, 663, 802, 422, 20]).tolist())
         self.assertEqual(kmed_10.final_medoids.tolist(), np.array([377, 267, 276, 762, 394, 311, 663, 802, 422, 20]).tolist())
->>>>>>> 7438cf62
 
     def test_edge_cases(self):
         '''
