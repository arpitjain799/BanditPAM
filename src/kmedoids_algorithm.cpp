--- conflicted
+++ resolved
@@ -419,12 +419,8 @@
   size_t batch_size,
   arma::rowvec& best_distances,
   arma::rowvec& second_best_distances,
-<<<<<<< HEAD
   arma::rowvec& assignments)
 {   
-=======
-  arma::rowvec& assignments) {
->>>>>>> db313e88
     size_t N = data.n_cols;
     size_t K = n_medoids;
     arma::mat updated_sigma(K, N, arma::fill::zeros);
