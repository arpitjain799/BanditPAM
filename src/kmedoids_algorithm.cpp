/**
 * @file kmedoids_ucb.cpp
 * @date 2020-06-10
 *
 * This file contains the primary C++ implementation of the BanditPAM code.
 *
 */
#include "kmedoids_algorithm.hpp"
#include "log_helper.hpp"
#include "fastpam1.hpp"

#include <carma>
#include <armadillo>
#include <unordered_map>
#include <regex>

/**
 *  \brief Class implementation for running KMedoids methods.
 *
 *  KMedoids class. Creates a KMedoids object that can be used to find the medoids
 *  for a particular set of input data.
 *
 *  @param n_medoids Number of medoids/clusters to create
 *  @param algorithm Algorithm used to find medoids; options are "BanditPAM" for
 *  the "Bandit-PAM" algorithm, or "naive" to use the naive method
 *  @param verbosity Verbosity of the algorithm, 0 will have no log file
 *  emitted, 1 will emit a log file
 *  @param max_iter The maximum number of iterations the algorithm runs for
 *  @param buildConfidence Constant that affects the sensitivity of build confidence bounds
 *  @param swapConfidence Constant that affects the sensitiviy of swap confidence bounds
 *  @param logFilename The name of the output log file
 */
km::KMedoids::KMedoids(size_t n_medoids, const std::string& algorithm, size_t verbosity,
                   size_t max_iter, size_t buildConfidence, size_t swapConfidence,
                   std::string logFilename
    ): n_medoids(n_medoids),
       algorithm(algorithm),
       max_iter(max_iter),
       buildConfidence(buildConfidence),
       swapConfidence(swapConfidence),
       verbosity(verbosity),
       logFilename(logFilename) {
  km::KMedoids::checkAlgorithm(algorithm);
}

/**
 *  \brief Destroys KMedoids object.
 *
 *  Destructor for the KMedoids class.
 */
km::KMedoids::~KMedoids() {;}

/**
 *  \brief Checks whether algorithm input is valid
 *
 *  Checks whether the user's selected algorithm is a valid option.
 *
 *  @param algorithm Name of the algorithm input by the user.
 */
void km::KMedoids::checkAlgorithm(const std::string& algorithm) {
  if ((algorithm != "BanditPAM") && (algorithm != "naive") && (algorithm != "FastPAM1")) {
    throw "unrecognized algorithm";
  }
}

/**
 *  \brief Returns the final medoids
 *
 *  Returns the final medoids at the end of the SWAP step after km::KMedoids::fit
 *  has been called.
 */
arma::rowvec km::KMedoids::getMedoidsFinal() {
  return medoid_indices_final;
}

/**
 *  \brief Returns the build medoids
 *
 *  Returns the build medoids at the end of the BUILD step after km::KMedoids::fit
 *  has been called.
 */
arma::rowvec km::KMedoids::getMedoidsBuild() {
  return medoid_indices_build;
}

/**
 *  \brief Returns the medoid assignments for each datapoint
 *
 *  Returns the medoid each input datapoint is assigned to after km::KMedoids::fit
 *  has been called and the final medoids have been identified
 */
arma::rowvec km::KMedoids::getLabels() {
  return labels;
}

/**
 *  \brief Returns the number of swap steps
 *
 *  Returns the number of SWAP steps completed during the last call to
 *  km::KMedoids::fit
 */
size_t km::KMedoids::getSteps() {
  return steps;
}

/**
 *  \brief Sets the loss function
 *
 *  Sets the loss function used during km::KMedoids::fit
 *
 *  @param loss Loss function to be used e.g. L2
 */
void km::KMedoids::setLossFn(std::string loss) {
  if (std::regex_match(loss, std::regex("L\\d*"))) {
      loss = loss.substr(1);
  }
  try {
    if (loss == "manhattan") {
        lossFn = &km::KMedoids::manhattan;
    } else if (loss == "cos") {
        lossFn = &km::KMedoids::cos;
    } else if (loss == "inf") {
        lossFn = &km::KMedoids::LINF;
    } else if (std::isdigit(loss.at(0))) {
        lossFn = &km::KMedoids::LP;
        lp     = atoi(loss.c_str());
    } else {
        throw std::invalid_argument("error: unrecognized loss function");
    }
  } catch (std::invalid_argument& e) {
      std::cout << e.what() << std::endl;
    }
}

/**
 *  \brief Returns the number of medoids
 *
 *  Returns the number of medoids to be identified during km::KMedoids::fit
 */
size_t km::KMedoids::getNMedoids() {
  return n_medoids;
}

/**
 *  \brief Sets the number of medoids
 *
 *  Sets the number of medoids to be identified during km::KMedoids::fit
 */
void km::KMedoids::setNMedoids(size_t new_num) {
  n_medoids = new_num;
}

/**
 *  \brief Returns the algorithm for KMedoids
 *
 *  Returns the algorithm used for identifying the medoids during km::KMedoids::fit
 */
std::string km::KMedoids::getAlgorithm() {
  return algorithm;
}

/**
 *  \brief Sets the algorithm for KMedoids
 *
 *  Sets the algorithm used for identifying the medoids during km::KMedoids::fit
 *
 *  @param new_alg New algorithm to use
 */
void km::KMedoids::setAlgorithm(const std::string& new_alg) {
  algorithm = new_alg;
  km::KMedoids::checkAlgorithm(algorithm);
}

/**
 *  \brief Returns the verbosity for KMedoids
 *
 *  Returns the verbosity used during km::KMedoids::fit, with 0 not creating a
 *  logfile, and >0 creating a detailed logfile.
 */
size_t km::KMedoids::getVerbosity() {
  return verbosity;
}

/**
 *  \brief Sets the verbosity for KMedoids
 *
 *  Sets the verbosity used during km::KMedoids::fit, with 0 not creating a
 *  logfile, and >0 creating a detailed logfile.
 *
 *  @param new_ver New verbosity to use
 */
void km::KMedoids::setVerbosity(size_t new_ver) {
  verbosity = new_ver;
}

/**
 *  \brief Returns the maximum number of iterations for KMedoids
 *
 *  Returns the maximum number of iterations that can be run during
 *  km::KMedoids::fit
 */
size_t km::KMedoids::getMaxIter() {
  return max_iter;
}

/**
 *  \brief Sets the maximum number of iterations for KMedoids
 *
 *  Sets the maximum number of iterations that can be run during km::KMedoids::fit
 *
 *  @param new_max New maximum number of iterations to use
 */
void km::KMedoids::setMaxIter(size_t new_max) {
  max_iter = new_max;
}

/**
 *  \brief Returns the constant buildConfidence 
 *
 *  Returns the constant that affects the sensitivity of build confidence bounds 
 *  that can be run during km::KMedoids::fit
 */
size_t km::KMedoids::getbuildConfidence() {
  return buildConfidence;
}

/**
 *  \brief Sets the constant buildConfidence
 *
 *  Sets the constant that affects the sensitivity of build confidence bounds 
 *  that can be run during km::KMedoids::fit
 *
 *  @param new_buildConfidence New buildConfidence 
 */
void km::KMedoids::setbuildConfidence(size_t new_buildConfidence) {
  buildConfidence = new_buildConfidence;
}

/**
 *  \brief Returns the constant swapConfidence 
 *
 *  Returns the constant that affects the sensitivity of swap confidence bounds 
 *  that can be run during km::KMedoids::fit
 */
size_t km::KMedoids::getswapConfidence() {
  return swapConfidence;
}

/**
 *  \brief Sets the constant swapConfidence
 *
 *  Sets the constant that affects the sensitivity of swap confidence bounds
 *  that can be run during km::KMedoids::fit
 *
 *  @param new_swapConfidence New swapConfidence 
 */
void km::KMedoids::setswapConfidence(size_t new_swapConfidence) {
  swapConfidence = new_swapConfidence;
}

/**
 *  \brief Returns the log filename for KMedoids
 *
 *  Returns the name of the logfile that will be output at the end of
 *  km::KMedoids::fit if verbosity is >0
 */
std::string km::KMedoids::getLogfileName() {
  return logFilename;
}

/**
 *  \brief Sets the log filename for KMedoids
 *
 *  Sets the name of the logfile that will be output at the end of
 *  km::KMedoids::fit if verbosity is >0
 *
 *  @param new_lname New logfile name
 */
void km::KMedoids::setLogFilename(const std::string& new_lname) {
  logFilename = new_lname;
}

/**
 * \brief Finds medoids for the input data under identified loss function
 *
 * Primary function of the KMedoids class. Identifies medoids for input dataset
 * after both the SWAP and BUILD steps, and outputs logs if verbosity is >0
 *
 * @param input_data Input data to find the medoids of
 * @param loss The loss function used during medoid computation
 */
void km::KMedoids::fit(const arma::mat& input_data, const std::string& loss) {
  km::KMedoids::setLossFn(loss);
<<<<<<< HEAD
  (this->*fitFn)(input_data);
  if (this->verbosity > 0) {
      this->logHelper.init(this->logFilename);
      this->logHelper.writeProfile(this->medoid_indices_build, this->medoid_indices_final, this->steps,
                                                        this->logHelper.loss_swap.back());
      this->logHelper.close();
=======
  if (algorithm == "naive") {
    (this->fit_naive)(input_data);
  } else if (algorithm == "BanditPAM") {
    (this->fit_bpam)(input_data);
  } else if (algorithm == "FastPAM1") {
    static_cast<FastPAM1*>(this)->fit_fastpam1(input_data);
  }
  
  if (verbosity > 0) {
      logHelper.init(logFilename);
      logHelper.writeProfile(medoid_indices_build, medoid_indices_final, steps,
                                                        logHelper.loss_swap.back());
      logHelper.close();
>>>>>>> b6eb6f6a
  }
}

/**
 * \brief Calculates confidence intervals in build step
 *
 * Calculates the confidence intervals about the reward for each arm
 *
 * @param data Transposed input data to find the medoids of
 * @param sigma Dispersion paramater for each datapoint
 * @param batch_size Number of datapoints sampled for updating confidence
 * intervals
 * @param best_distances Array of best distances from each point to previous set
 * of medoids
 * @param use_aboslute Determines whether the absolute cost is added to the total
 */
void km::KMedoids::build_sigma(
  const arma::mat& data,
  arma::rowvec& best_distances,
  arma::rowvec& sigma,
  arma::uword batch_size,
  bool use_absolute)
{
    size_t N = data.n_cols;
    // without replacement, requires updated version of armadillo
    arma::uvec tmp_refs = arma::randperm(N, batch_size);
    arma::vec sample(batch_size);
// for each possible swap
#pragma omp parallel for
    for (size_t i = 0; i < N; i++) {
        // gather a sample of points
        for (size_t j = 0; j < batch_size; j++) {
            double cost = (this->*lossFn)(data, i, tmp_refs(j));
            if (use_absolute) {
                sample(j) = cost;
            } else {
                sample(j) = cost < best_distances(tmp_refs(j))
                              ? cost
                              : best_distances(tmp_refs(j));
                sample(j) -= best_distances(tmp_refs(j));
            }
        }
        sigma(i) = arma::stddev(sample);
    }
    arma::rowvec P = {0.25, 0.5, 0.75};
    arma::rowvec Q = arma::quantile(sigma, P);
    std::ostringstream sigma_out;
    sigma_out << "min: " << arma::min(sigma)
              << ", 25th: " << Q(0)
              << ", median: " << Q(1)
              << ", 75th: " << Q(2)
              << ", max: " << arma::max(sigma)
              << ", mean: " << arma::mean(sigma);
    logHelper.sigma_build.push_back(sigma_out.str());
}

/**
 * \brief Calculates distances in swap step
 *
 * Calculates the best and second best distances for each datapoint to one of
 * the medoids in the current medoid set.
 *
 * @param data Transposed input data to find the medoids of
 * @param medoid_indices Array of medoid indices corresponding to dataset entries
 * @param best_distances Array of best distances from each point to previous set
 * of medoids
 * @param second_best_distances Array of second smallest distances from each
 * point to previous set of medoids
 * @param assignments Assignments of datapoints to their closest medoid
 */
void km::KMedoids::calc_best_distances_swap(
  const arma::mat& data,
  arma::rowvec& medoid_indices,
  arma::rowvec& best_distances,
  arma::rowvec& second_distances,
  arma::rowvec& assignments)
{
#pragma omp parallel for
    for (size_t i = 0; i < data.n_cols; i++) {
        double best = std::numeric_limits<double>::infinity();
        double second = std::numeric_limits<double>::infinity();
        for (size_t k = 0; k < medoid_indices.n_cols; k++) {
            double cost = (this->*lossFn)(data, medoid_indices(k), i);
            if (cost < best) {
                assignments(i) = k;
                second = best;
                best = cost;
            } else if (cost < second) {
                second = cost;
            }
        }
        best_distances(i) = best;
        second_distances(i) = second;
    }
}

/**
 * \brief Calculates confidence intervals in swap step
 *
 * Calculates the confidence intervals about the reward for each arm
 *
 * @param data Transposed input data to find the medoids of
 * @param sigma Dispersion paramater for each datapoint
 * @param batch_size Number of datapoints sampled for updating confidence
 * intervals
 * @param best_distances Array of best distances from each point to previous set
 * of medoids
 * @param second_best_distances Array of second smallest distances from each
 * point to previous set of medoids
 * @param assignments Assignments of datapoints to their closest medoid
 */
void km::KMedoids::swap_sigma(
  const arma::mat& data,
  arma::mat& sigma,
  size_t batch_size,
  arma::rowvec& best_distances,
  arma::rowvec& second_best_distances,
  arma::rowvec& assignments)
{
    size_t N = data.n_cols;
    size_t K = sigma.n_rows;
    arma::uvec tmp_refs = arma::randperm(N,
                                   batch_size); // without replacement, requires
                                                // updated version of armadillo

    arma::vec sample(batch_size);
// for each considered swap
#pragma omp parallel for
    for (size_t i = 0; i < K * N; i++) {
        // extract data point of swap
        size_t n = i / K;
        size_t k = i % K;

        // calculate change in loss for some subset of the data
        for (size_t j = 0; j < batch_size; j++) {
            double cost = (this->*lossFn)(data, n,tmp_refs(j));

            if (k == assignments(tmp_refs(j))) {
                if (cost < second_best_distances(tmp_refs(j))) {
                    sample(j) = cost;
                } else {
                    sample(j) = second_best_distances(tmp_refs(j));
                }
            } else {
                if (cost < best_distances(tmp_refs(j))) {
                    sample(j) = cost;
                } else {
                    sample(j) = best_distances(tmp_refs(j));
                }
            }
            sample(j) -= best_distances(tmp_refs(j));
        }
        sigma(k, n) = arma::stddev(sample);
    }
}

/**
* \brief Write the sigma distribution into logfile
*
* Calculates the statistical measures of the sigma distribution
* and writes the results to the log file. 
*
* @param sigma Dispersion paramater for each datapoint
*/
void km::KMedoids::sigma_log(arma::mat& sigma) {
  arma::rowvec flat_sigma = sigma.as_row(); 
  arma::rowvec P = {0.25, 0.5, 0.75};
  arma::rowvec Q = arma::quantile(flat_sigma, P);
  std::ostringstream sigma_out;
  sigma_out << "min: " << arma::min(flat_sigma)
            << ", 25th: " << Q(0)
            << ", median: " << Q(1)
            << ", 75th: " << Q(2)
            << ", max: " << arma::max(flat_sigma)
            << ", mean: " << arma::mean(flat_sigma);
  logHelper.sigma_swap.push_back(sigma_out.str());
}

/**
 * \brief Calculate loss for medoids
 *
 * Calculates the loss under the previously identified loss function of the
 * medoid indices.
 *
 * @param data Transposed input data to find the medoids of
 * @param medoid_indices Indices of the medoids in the dataset.
 */
double km::KMedoids::calc_loss(
  const arma::mat& data,
  arma::rowvec& medoid_indices)
{
    double total = 0;

    for (size_t i = 0; i < data.n_cols; i++) {
        double cost = std::numeric_limits<double>::infinity();
        for (size_t k = 0; k < n_medoids; k++) {
            double currCost = (this->*lossFn)(data, medoid_indices(k), i);
            if (currCost < cost) {
                cost = currCost;
            }
        }
        total += cost;
    }
    return total;
}

// Loss and miscellaneous functions

/**
 * \brief LP loss
 *
 * Calculates the LP loss between the datapoints at index i and j of the dataset
 *
 * @param data Transposed input data to find the medoids of
 * @param i Index of first datapoint
 * @param j Index of second datapoint
 */
double km::KMedoids::LP(const arma::mat& data, size_t i, size_t j) const {
    return arma::norm(data.col(i) - data.col(j), lp);
}


/**
 * \brief cos loss
 *
 * Calculates the cosine loss between the datapoints at index i and j of the
 * dataset
 *
 * @param data Transposed input data to find the medoids of
 * @param i Index of first datapoint
 * @param j Index of second datapoint
 */
double km::KMedoids::cos(const arma::mat& data, size_t i, size_t j) const {
    return arma::dot(data.col(i), data.col(j)) / (arma::norm(data.col(i))
                                                    * arma::norm(data.col(j)));
}

/**
 * \brief Manhattan loss
 *
 * Calculates the Manhattan loss between the datapoints at index i and j of the
 * dataset
 *
 * @param data Transposed input data to find the medoids of
 * @param i Index of first datapoint
 * @param j Index of second datapoint
 */
double km::KMedoids::manhattan(const arma::mat& data, size_t i, size_t j) const {
    return arma::accu(arma::abs(data.col(i) - data.col(j)));
}

/**
 * \brief L_INFINITY loss
 *
 * Calculates the Manhattan loss between the datapoints at index i and j of the
 * dataset
 *
 * @param data Transposed input data to find the medoids of
 * @param i Index of first datapoint
 * @param j Index of second datapoint
 */
double km::KMedoids::LINF(const arma::mat& data, size_t i, size_t j) const {
    return arma::max(arma::abs(data.col(i) - data.col(j)));
}<|MERGE_RESOLUTION|>--- conflicted
+++ resolved
@@ -291,14 +291,6 @@
  */
 void km::KMedoids::fit(const arma::mat& input_data, const std::string& loss) {
   km::KMedoids::setLossFn(loss);
-<<<<<<< HEAD
-  (this->*fitFn)(input_data);
-  if (this->verbosity > 0) {
-      this->logHelper.init(this->logFilename);
-      this->logHelper.writeProfile(this->medoid_indices_build, this->medoid_indices_final, this->steps,
-                                                        this->logHelper.loss_swap.back());
-      this->logHelper.close();
-=======
   if (algorithm == "naive") {
     (this->fit_naive)(input_data);
   } else if (algorithm == "BanditPAM") {
@@ -307,12 +299,11 @@
     static_cast<FastPAM1*>(this)->fit_fastpam1(input_data);
   }
   
-  if (verbosity > 0) {
-      logHelper.init(logFilename);
-      logHelper.writeProfile(medoid_indices_build, medoid_indices_final, steps,
-                                                        logHelper.loss_swap.back());
-      logHelper.close();
->>>>>>> b6eb6f6a
+  if (this->verbosity > 0) {
+      this->logHelper.init(this->logFilename);
+      this->logHelper.writeProfile(this->medoid_indices_build, this->medoid_indices_final, this->steps,
+                                                        this->logHelper.loss_swap.back());
+      this->logHelper.close();
   }
 }
 
