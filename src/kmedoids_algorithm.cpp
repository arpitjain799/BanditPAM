/**
 * @file kmedoids_ucb.cpp
 * @date 2020-06-10
 *
 * This file contains the primary C++ implementation of the BanditPAM code.
 *
 */
#include "kmedoids_algorithm.hpp"
#include "log_helper.hpp"
#include "fastpam1.hpp"
#include "pam.hpp"
#include "banditpam.hpp"

#include <carma>
#include <armadillo>
#include <unordered_map>
#include <regex>

/**
 *  \brief Class implementation for running KMedoids methods.
 *
 *  KMedoids class. Creates a KMedoids object that can be used to find the medoids
 *  for a particular set of input data.
 *
 *  @param n_medoids Number of medoids/clusters to create
 *  @param algorithm Algorithm used to find medoids; options are "BanditPAM" for
 *  the "Bandit-PAM" algorithm, or "naive" to use the naive method
 *  @param verbosity Verbosity of the algorithm, 0 will have no log file
 *  emitted, 1 will emit a log file
 *  @param max_iter The maximum number of iterations the algorithm runs for
 *  @param buildConfidence Constant that affects the sensitivity of build confidence bounds
 *  @param swapConfidence Constant that affects the sensitiviy of swap confidence bounds
 *  @param logFilename The name of the output log file
 */
km::KMedoids::KMedoids(size_t n_medoids, const std::string& algorithm, size_t verbosity,
                   size_t max_iter, size_t buildConfidence, size_t swapConfidence,
                   std::string logFilename
    ): n_medoids(n_medoids),
       algorithm(algorithm),
       max_iter(max_iter),
       buildConfidence(buildConfidence),
       swapConfidence(swapConfidence),
       verbosity(verbosity),
       logFilename(logFilename) {
  km::KMedoids::checkAlgorithm(algorithm);
}

/**
 *  \brief Destroys KMedoids object.
 *
 *  Destructor for the KMedoids class.
 */
km::KMedoids::~KMedoids() {;}

/**
 *  \brief Checks whether algorithm input is valid
 *
 *  Checks whether the user's selected algorithm is a valid option.
 *
 *  @param algorithm Name of the algorithm input by the user.
 */
void km::KMedoids::checkAlgorithm(const std::string& algorithm) {
  if ((algorithm != "BanditPAM") && (algorithm != "naive") && (algorithm != "FastPAM1")) {
    throw "unrecognized algorithm";
  }
}

/**
 *  \brief Returns the final medoids
 *
 *  Returns the final medoids at the end of the SWAP step after km::KMedoids::fit
 *  has been called.
 */
arma::rowvec km::KMedoids::getMedoidsFinal() {
  return medoid_indices_final;
}

/**
 *  \brief Returns the build medoids
 *
 *  Returns the build medoids at the end of the BUILD step after km::KMedoids::fit
 *  has been called.
 */
arma::rowvec km::KMedoids::getMedoidsBuild() {
  return medoid_indices_build;
}

/**
 *  \brief Returns the medoid assignments for each datapoint
 *
 *  Returns the medoid each input datapoint is assigned to after km::KMedoids::fit
 *  has been called and the final medoids have been identified
 */
arma::rowvec km::KMedoids::getLabels() {
  return labels;
}

/**
 *  \brief Returns the number of swap steps
 *
 *  Returns the number of SWAP steps completed during the last call to
 *  km::KMedoids::fit
 */
size_t km::KMedoids::getSteps() {
  return steps;
}

/**
 *  \brief Sets the loss function
 *
 *  Sets the loss function used during km::KMedoids::fit
 *
 *  @param loss Loss function to be used e.g. L2
 */
void km::KMedoids::setLossFn(std::string loss) {
  if (std::regex_match(loss, std::regex("L\\d*"))) {
      loss = loss.substr(1);
  }
  try {
    if (loss == "manhattan") {
        lossFn = &km::KMedoids::manhattan;
    } else if (loss == "cos") {
        lossFn = &km::KMedoids::cos;
    } else if (loss == "inf") {
        lossFn = &km::KMedoids::LINF;
    } else if (std::isdigit(loss.at(0))) {
        lossFn = &km::KMedoids::LP;
        lp     = atoi(loss.c_str());
    } else {
        throw std::invalid_argument("error: unrecognized loss function");
    }
  } catch (std::invalid_argument& e) {
      std::cout << e.what() << std::endl;
    }
}

/**
 *  \brief Returns the number of medoids
 *
 *  Returns the number of medoids to be identified during km::KMedoids::fit
 */
size_t km::KMedoids::getNMedoids() {
  return n_medoids;
}

/**
 *  \brief Sets the number of medoids
 *
 *  Sets the number of medoids to be identified during km::KMedoids::fit
 */
void km::KMedoids::setNMedoids(size_t new_num) {
  n_medoids = new_num;
}

/**
 *  \brief Returns the algorithm for KMedoids
 *
 *  Returns the algorithm used for identifying the medoids during km::KMedoids::fit
 */
std::string km::KMedoids::getAlgorithm() {
  return algorithm;
}

/**
 *  \brief Sets the algorithm for KMedoids
 *
 *  Sets the algorithm used for identifying the medoids during km::KMedoids::fit
 *
 *  @param new_alg New algorithm to use
 */
void km::KMedoids::setAlgorithm(const std::string& new_alg) {
  algorithm = new_alg;
  km::KMedoids::checkAlgorithm(algorithm);
}

/**
 *  \brief Returns the verbosity for KMedoids
 *
 *  Returns the verbosity used during km::KMedoids::fit, with 0 not creating a
 *  logfile, and >0 creating a detailed logfile.
 */
size_t km::KMedoids::getVerbosity() {
  return verbosity;
}

/**
 *  \brief Sets the verbosity for KMedoids
 *
 *  Sets the verbosity used during km::KMedoids::fit, with 0 not creating a
 *  logfile, and >0 creating a detailed logfile.
 *
 *  @param new_ver New verbosity to use
 */
void km::KMedoids::setVerbosity(size_t new_ver) {
  verbosity = new_ver;
}

/**
 *  \brief Returns the maximum number of iterations for KMedoids
 *
 *  Returns the maximum number of iterations that can be run during
 *  km::KMedoids::fit
 */
size_t km::KMedoids::getMaxIter() {
  return max_iter;
}

/**
 *  \brief Sets the maximum number of iterations for KMedoids
 *
 *  Sets the maximum number of iterations that can be run during km::KMedoids::fit
 *
 *  @param new_max New maximum number of iterations to use
 */
void km::KMedoids::setMaxIter(size_t new_max) {
  max_iter = new_max;
}

/**
 *  \brief Returns the constant buildConfidence 
 *
 *  Returns the constant that affects the sensitivity of build confidence bounds 
 *  that can be run during km::KMedoids::fit
 */
size_t km::KMedoids::getbuildConfidence() {
  return buildConfidence;
}

/**
 *  \brief Sets the constant buildConfidence
 *
 *  Sets the constant that affects the sensitivity of build confidence bounds 
 *  that can be run during km::KMedoids::fit
 *
 *  @param new_buildConfidence New buildConfidence 
 */
void km::KMedoids::setbuildConfidence(size_t new_buildConfidence) {
  buildConfidence = new_buildConfidence;
}

/**
 *  \brief Returns the constant swapConfidence 
 *
 *  Returns the constant that affects the sensitivity of swap confidence bounds 
 *  that can be run during km::KMedoids::fit
 */
size_t km::KMedoids::getswapConfidence() {
  return swapConfidence;
}

/**
 *  \brief Sets the constant swapConfidence
 *
 *  Sets the constant that affects the sensitivity of swap confidence bounds
 *  that can be run during km::KMedoids::fit
 *
 *  @param new_swapConfidence New swapConfidence 
 */
void km::KMedoids::setswapConfidence(size_t new_swapConfidence) {
  swapConfidence = new_swapConfidence;
}

/**
 *  \brief Returns the log filename for KMedoids
 *
 *  Returns the name of the logfile that will be output at the end of
 *  km::KMedoids::fit if verbosity is >0
 */
std::string km::KMedoids::getLogfileName() {
  return logFilename;
}

/**
 *  \brief Sets the log filename for KMedoids
 *
 *  Sets the name of the logfile that will be output at the end of
 *  km::KMedoids::fit if verbosity is >0
 *
 *  @param new_lname New logfile name
 */
void km::KMedoids::setLogFilename(const std::string& new_lname) {
  logFilename = new_lname;
}

/**
 * \brief Finds medoids for the input data under identified loss function
 *
 * Primary function of the KMedoids class. Identifies medoids for input dataset
 * after both the SWAP and BUILD steps, and outputs logs if verbosity is >0
 *
 * @param input_data Input data to find the medoids of
 * @param loss The loss function used during medoid computation
 */
void km::KMedoids::fit(const arma::mat& input_data, const std::string& loss) {
  km::KMedoids::setLossFn(loss);
  if (algorithm == "naive") {
    static_cast<PAM*>(this)->fit_naive(input_data);
  } else if (algorithm == "BanditPAM") {
    static_cast<BanditPAM*>(this)->fit_bpam(input_data);
  } else if (algorithm == "FastPAM1") {
    static_cast<FastPAM1*>(this)->fit_fastpam1(input_data);
  }
<<<<<<< HEAD
  if (verbosity > 0) {
      logHelper.init(logFilename);
      logHelper.writeProfile(medoid_indices_build, medoid_indices_final, steps,
                                                        logHelper.loss_swap.back());
      logHelper.close();
=======
  
  if (this->verbosity > 0) {
      this->logHelper.init(this->logFilename);
      this->logHelper.writeProfile(this->medoid_indices_build, this->medoid_indices_final, this->steps,
                                                        this->logHelper.loss_swap.back());
      this->logHelper.close();
>>>>>>> df050e99
  }
}

/**
 * \brief Calculates confidence intervals in build step
 *
 * Calculates the confidence intervals about the reward for each arm
 *
 * @param data Transposed input data to find the medoids of
 * @param sigma Dispersion paramater for each datapoint
 * @param batch_size Number of datapoints sampled for updating confidence
 * intervals
 * @param best_distances Array of best distances from each point to previous set
 * of medoids
 * @param use_aboslute Determines whether the absolute cost is added to the total
 */
void km::KMedoids::build_sigma(
  const arma::mat& data,
  arma::rowvec& best_distances,
  arma::rowvec& sigma,
  arma::uword batch_size,
  bool use_absolute)
{
    size_t N = data.n_cols;
    // without replacement, requires updated version of armadillo
    arma::uvec tmp_refs = arma::randperm(N, batch_size);
    arma::vec sample(batch_size);
// for each possible swap
#pragma omp parallel for
    for (size_t i = 0; i < N; i++) {
        // gather a sample of points
        for (size_t j = 0; j < batch_size; j++) {
            double cost = (this->*lossFn)(data, i, tmp_refs(j));
            if (use_absolute) {
                sample(j) = cost;
            } else {
                sample(j) = cost < best_distances(tmp_refs(j))
                              ? cost
                              : best_distances(tmp_refs(j));
                sample(j) -= best_distances(tmp_refs(j));
            }
        }
        sigma(i) = arma::stddev(sample);
    }
    arma::rowvec P = {0.25, 0.5, 0.75};
    arma::rowvec Q = arma::quantile(sigma, P);
    std::ostringstream sigma_out;
    sigma_out << "min: " << arma::min(sigma)
              << ", 25th: " << Q(0)
              << ", median: " << Q(1)
              << ", 75th: " << Q(2)
              << ", max: " << arma::max(sigma)
              << ", mean: " << arma::mean(sigma);
    logHelper.sigma_build.push_back(sigma_out.str());
}

/**
 * \brief Calculates distances in swap step
 *
 * Calculates the best and second best distances for each datapoint to one of
 * the medoids in the current medoid set.
 *
 * @param data Transposed input data to find the medoids of
 * @param medoid_indices Array of medoid indices corresponding to dataset entries
 * @param best_distances Array of best distances from each point to previous set
 * of medoids
 * @param second_best_distances Array of second smallest distances from each
 * point to previous set of medoids
 * @param assignments Assignments of datapoints to their closest medoid
 */
void km::KMedoids::calc_best_distances_swap(
  const arma::mat& data,
  arma::rowvec& medoid_indices,
  arma::rowvec& best_distances,
  arma::rowvec& second_distances,
  arma::rowvec& assignments)
{
#pragma omp parallel for
    for (size_t i = 0; i < data.n_cols; i++) {
        double best = std::numeric_limits<double>::infinity();
        double second = std::numeric_limits<double>::infinity();
        for (size_t k = 0; k < medoid_indices.n_cols; k++) {
            double cost = (this->*lossFn)(data, medoid_indices(k), i);
            if (cost < best) {
                assignments(i) = k;
                second = best;
                best = cost;
            } else if (cost < second) {
                second = cost;
            }
        }
        best_distances(i) = best;
        second_distances(i) = second;
    }
}

/**
 * \brief Calculates confidence intervals in swap step
 *
 * Calculates the confidence intervals about the reward for each arm
 *
 * @param data Transposed input data to find the medoids of
 * @param sigma Dispersion paramater for each datapoint
 * @param batch_size Number of datapoints sampled for updating confidence
 * intervals
 * @param best_distances Array of best distances from each point to previous set
 * of medoids
 * @param second_best_distances Array of second smallest distances from each
 * point to previous set of medoids
 * @param assignments Assignments of datapoints to their closest medoid
 */
void km::KMedoids::swap_sigma(
  const arma::mat& data,
  arma::mat& sigma,
  size_t batch_size,
  arma::rowvec& best_distances,
  arma::rowvec& second_best_distances,
  arma::rowvec& assignments)
{
    size_t N = data.n_cols;
    size_t K = sigma.n_rows;
    arma::uvec tmp_refs = arma::randperm(N,
                                   batch_size); // without replacement, requires
                                                // updated version of armadillo

    arma::vec sample(batch_size);
// for each considered swap
#pragma omp parallel for
    for (size_t i = 0; i < K * N; i++) {
        // extract data point of swap
        size_t n = i / K;
        size_t k = i % K;

        // calculate change in loss for some subset of the data
        for (size_t j = 0; j < batch_size; j++) {
            double cost = (this->*lossFn)(data, n,tmp_refs(j));

            if (k == assignments(tmp_refs(j))) {
                if (cost < second_best_distances(tmp_refs(j))) {
                    sample(j) = cost;
                } else {
                    sample(j) = second_best_distances(tmp_refs(j));
                }
            } else {
                if (cost < best_distances(tmp_refs(j))) {
                    sample(j) = cost;
                } else {
                    sample(j) = best_distances(tmp_refs(j));
                }
            }
            sample(j) -= best_distances(tmp_refs(j));
        }
        sigma(k, n) = arma::stddev(sample);
    }
}

/**
* \brief Write the sigma distribution into logfile
*
* Calculates the statistical measures of the sigma distribution
* and writes the results to the log file. 
*
* @param sigma Dispersion paramater for each datapoint
*/
void km::KMedoids::sigma_log(arma::mat& sigma) {
  arma::rowvec flat_sigma = sigma.as_row(); 
  arma::rowvec P = {0.25, 0.5, 0.75};
  arma::rowvec Q = arma::quantile(flat_sigma, P);
  std::ostringstream sigma_out;
  sigma_out << "min: " << arma::min(flat_sigma)
            << ", 25th: " << Q(0)
            << ", median: " << Q(1)
            << ", 75th: " << Q(2)
            << ", max: " << arma::max(flat_sigma)
            << ", mean: " << arma::mean(flat_sigma);
  logHelper.sigma_swap.push_back(sigma_out.str());
}

/**
 * \brief Calculate loss for medoids
 *
 * Calculates the loss under the previously identified loss function of the
 * medoid indices.
 *
 * @param data Transposed input data to find the medoids of
 * @param medoid_indices Indices of the medoids in the dataset.
 */
double km::KMedoids::calc_loss(
  const arma::mat& data,
  arma::rowvec& medoid_indices)
{
    double total = 0;

    for (size_t i = 0; i < data.n_cols; i++) {
        double cost = std::numeric_limits<double>::infinity();
        for (size_t k = 0; k < n_medoids; k++) {
            double currCost = (this->*lossFn)(data, medoid_indices(k), i);
            if (currCost < cost) {
                cost = currCost;
            }
        }
        total += cost;
    }
    return total;
}

// Loss and miscellaneous functions

/**
 * \brief LP loss
 *
 * Calculates the LP loss between the datapoints at index i and j of the dataset
 *
 * @param data Transposed input data to find the medoids of
 * @param i Index of first datapoint
 * @param j Index of second datapoint
 */
double km::KMedoids::LP(const arma::mat& data, size_t i, size_t j) const {
    return arma::norm(data.col(i) - data.col(j), lp);
}


/**
 * \brief cos loss
 *
 * Calculates the cosine loss between the datapoints at index i and j of the
 * dataset
 *
 * @param data Transposed input data to find the medoids of
 * @param i Index of first datapoint
 * @param j Index of second datapoint
 */
double km::KMedoids::cos(const arma::mat& data, size_t i, size_t j) const {
    return arma::dot(data.col(i), data.col(j)) / (arma::norm(data.col(i))
                                                    * arma::norm(data.col(j)));
}

/**
 * \brief Manhattan loss
 *
 * Calculates the Manhattan loss between the datapoints at index i and j of the
 * dataset
 *
 * @param data Transposed input data to find the medoids of
 * @param i Index of first datapoint
 * @param j Index of second datapoint
 */
double km::KMedoids::manhattan(const arma::mat& data, size_t i, size_t j) const {
    return arma::accu(arma::abs(data.col(i) - data.col(j)));
}

/**
 * \brief L_INFINITY loss
 *
 * Calculates the Manhattan loss between the datapoints at index i and j of the
 * dataset
 *
 * @param data Transposed input data to find the medoids of
 * @param i Index of first datapoint
 * @param j Index of second datapoint
 */
double km::KMedoids::LINF(const arma::mat& data, size_t i, size_t j) const {
    return arma::max(arma::abs(data.col(i) - data.col(j)));
}<|MERGE_RESOLUTION|>--- conflicted
+++ resolved
@@ -300,20 +300,12 @@
   } else if (algorithm == "FastPAM1") {
     static_cast<FastPAM1*>(this)->fit_fastpam1(input_data);
   }
-<<<<<<< HEAD
-  if (verbosity > 0) {
-      logHelper.init(logFilename);
-      logHelper.writeProfile(medoid_indices_build, medoid_indices_final, steps,
-                                                        logHelper.loss_swap.back());
-      logHelper.close();
-=======
-  
+
   if (this->verbosity > 0) {
       this->logHelper.init(this->logFilename);
       this->logHelper.writeProfile(this->medoid_indices_build, this->medoid_indices_final, this->steps,
                                                         this->logHelper.loss_swap.back());
       this->logHelper.close();
->>>>>>> df050e99
   }
 }
 
