import sys
import os
import tempfile
import setuptools
import subprocess
from setuptools import setup, Extension
from setuptools.command.build_ext import build_ext
import distutils.sysconfig
import distutils.spawn

<<<<<<< HEAD
__version__ = "3.0.2a1"
=======
__version__ = "3.0.2"
>>>>>>> 5b09c91c


class get_pybind_include(object):
    """
    Helper class to determine the pybind11 include path.
    The purpose of this class is to postpone importing pybind11
    until it is actually installed via setup's setup_requires arg,
    so that the ``get_include()`` method can be invoked.
    """
    def __str__(self):
        import pybind11
        return pybind11.get_include()


class get_numpy_include(object):
    """
    Helper class to determine the numpy include path
    The purpose of this class is to postpone importing numpy
    until it is actually installed via setup's setup_requires arg,
    so that the ``get_include()`` method can be invoked.
    """
    def __str__(self):
        import numpy
        return numpy.get_include()


def compiler_check():
    """
    This is necessary because setuptools will use the compiler that compiled
    python for some of the compilation process, even if the user specifies
    another one!
    """
    try:
        return 'clang' \
            if 'clang' in distutils.sysconfig.get_config_vars()["CC"] \
            else 'gcc'
    except KeyError:
        # The 'CC' environment variable hasn't been set.
        # In this case, search for clang and gcc
        # Borrowed from https://github.com/clab/dynet/blob/master/setup.py
        if distutils.spawn.find_executable('clang') is not None:
            return 'clang'
        elif distutils.spawn.find_executable('gcc') is not None:
            return 'gcc'

    raise Exception("No C++ compiler was found. Please install LLVM clang.")


def has_flag(compiler: str, flagname: str):
    """
    Return a boolean indicating whether a flag name is supported on
    the specified compiler.
    """
    with tempfile.NamedTemporaryFile("w", suffix=".cpp", delete=False) as f:
        f.write("int main (int argc, char **argv) { return 0; }")
        fname = f.name
    try:
        compiler.compile([fname], extra_postargs=[flagname])
    except setuptools.distutils.errors.CompileError:
        return False
    finally:
        try:
            os.remove(fname)
        except OSError:
            print("Warning: Received an OSError")
    return True


def cpp_flag(compiler: str):
    """
    Return the -std=c++[11/14/17] compiler flag.
    The newer version is prefered over c++11 (when it is available).
    """
    compiler_name = compiler_check()
    if compiler_name == 'clang':
        flags = ["-std=c++17", "-std=c++14", "-std=c++11"]
    else:
        # Assume gcc
        flags = ["-std=c++1y"]

    for flag in flags:
        if has_flag(compiler, flag):
            return flag

    raise RuntimeError("Unsupported compiler -- \
        at least C++11 support is needed!")


def check_brew_package(pkg_name: str):
    brew_cmd = ["brew", "--prefix", pkg_name]
    process = subprocess.Popen(brew_cmd, stdout=subprocess.PIPE)
    output, _error = process.communicate()
    if output.decode() == "":
        raise Exception(
            "Error: Need to install %s via homebrew! \
            Please run `brew install %s`"
            % (pkg_name, pkg_name)
        )
    return output.decode().strip()


def check_brew_installation():
    brew_cmd = ["which", "brew"]
    process = subprocess.Popen(brew_cmd, stdout=subprocess.PIPE)
    output, _error = process.communicate()
    if output.decode() == "":
        raise Exception("Error: Need to install homebrew! \
            Please see https://brew.sh")


def check_numpy_installation():
    try:
        import numpy  # noqa: F401
    except ModuleNotFoundError:
        raise Exception("Need to install numpy!")


def install_check_mac():
    # Make sure homebrew is installed
    check_brew_installation()

    # Make sure numpy is installed
    check_numpy_installation()

    # Check that LLVM clang, libomp, and armadillo are installed
    llvm_loc = check_brew_package(
        "llvm"
    )  # We need to use LLVM clang since Apple's doesn't support OpenMP
    check_brew_package("libomp")
    check_brew_package("armadillo")

    # Set compiler to LLVM clang on Mac for OpenMP support
    distutils.sysconfig.get_config_vars()["CC"] = \
        os.path.join(llvm_loc, "bin", "clang")


def check_omp_install_linux():
    # TODO: Need to get exact compiler name and version to check this
    # Check compiler version is gcc>=6.0.0 or clang>=X.X.X
    pass


def check_armadillo_install_linux():
    # Since armadillo is a C++ extension, just check if it exists
    cmd = ["find", "/", "-iname", "armadillo"]
    process = subprocess.Popen(
            cmd,
            stdout=subprocess.PIPE,
            stderr=subprocess.DEVNULL,
                            )
    output, _error = process.communicate()
    if output.decode() == "":
        print(
            "Warning: Armadillo may not be installed. \
            Please build it from",
            os.path.join(
                "BanditPAM",
                "headers",
                "carma",
                "third_party",
                "armadillo-code",
            ),
        )
    return output.decode().strip()


def check_linux_package_installation(pkg_name: str):
    cmd = ["dpkg", "-s", pkg_name]
    process = subprocess.Popen(cmd, stdout=subprocess.PIPE)
    output, _error = process.communicate()
    if output.decode() == "":
        raise Exception(
            "Error: Need to install %s! \
            Please ensure all dependencies are installed \
            via your package manager (apt, yum, etc.): \
            build-essential checkinstall libreadline-gplv2-dev \
            libncursesw5-dev libssl-dev libsqlite3-dev tk-dev \
            libgdbm-dev libc6-dev libbz2-dev libffi-dev zlib1g-dev"
            % (pkg_name)
        )
    return output.decode().strip()


def install_ubuntu_pkgs():
    # TODO: Remove dangerous os.system() calls
    # See https://stackoverflow.com/a/51329156
    os.system('apt update')
    os.system('apt install -y \
        build-essential \
        checkinstall \
        libreadline-gplv2-dev \
        libncursesw5-dev \
        libssl-dev \
        libsqlite3-dev \
        libgdbm-dev \
        libc6-dev \
        libbz2-dev \
        libffi-dev \
        zlib1g-dev'
    )  # noqa: E124


def setup_colab(delete_source=False):
    # If we're in Google Colab, we need to manually copy over
    # the prebuilt armadillo libraries
    # NOTE: This only works for Colab instances with Ubuntu 18.04 Runtimes!
    try:
        import google.colab  # noqa: F401
        in_colab = True
    except ModuleNotFoundError:
        in_colab = False

    if in_colab:
        # TODO: Remove dangerous os.system() calls
        # See https://stackoverflow.com/a/51329156
        install_ubuntu_pkgs()

        # TODO(@motiwari): Make this a randomly-named directory
        # and set delete_source=True always
        repo_location = os.path.join("/", "content", "BanditPAM")
        # Note the space after the git URL to separate the source and target
        os.system('git clone https://github.com/ThrunGroup/BanditPAM.git ' +
                  repo_location)
        os.system(repo_location +
                  '/scripts/colab_files/colab_install_armadillo.sh')
        if delete_source:
            os.system('rm -rf ' + repo_location)


def setup_paperspace_gradient():
    # Unfortunately, Paperspace Gradient does not make it easy to tell
    # whether you're inside a Gradient instance. For this reason, we
    # determine whether python is running inside a Gradient instance
    # by checking for a /notebooks directory

    # TODO: Remove dangerous os.system() calls
    # See https://stackoverflow.com/a/51329156

    in_paperspace_gradient = os.path.exists('/notebooks')

    if in_paperspace_gradient:
        install_ubuntu_pkgs()
        os.system('DEBIAN_FRONTEND=noninteractive TZ=America/NewYork \
            apt install -y tk-dev')
        os.system('git clone \
            https://gitlab.com/conradsnicta/armadillo-code.git')
        os.system('cd armadillo-code && cmake . && make install')


def install_check_ubuntu():
    # Make sure linux packages are installed
    dependencies = [
        "build-essential",
        "checkinstall",
        "libreadline-gplv2-dev",
        "libncursesw5-dev",
        "libssl-dev",
        "libsqlite3-dev",
        "tk-dev",
        "libgdbm-dev",
        "libc6-dev",
        "libbz2-dev",
        "libffi-dev",
        "zlib1g-dev",
    ]

    setup_colab(delete_source=False)

    setup_paperspace_gradient()

    for dep in dependencies:
        check_linux_package_installation(dep)

    # Make sure numpy is installed
    check_numpy_installation()

    # Check openMP is installed
    check_omp_install_linux()

    # Check armadillo is installed
    check_armadillo_install_linux()


def is_ubuntu():
    cmd = ["cat", os.path.join("/", "etc", "issue")]
    process = subprocess.Popen(cmd, stdout=subprocess.PIPE)
    output, _error = process.communicate()
    return "Ubuntu" in output.decode()


class BuildExt(build_ext):
    """
    A custom build extension for adding compiler-specific options.
    """

    c_opts = {"msvc": ["/EHsc"], "unix": []}
    l_opts = {"msvc": [], "unix": []}

    if sys.platform == "darwin":
        install_check_mac()
        assert compiler_check() == 'clang', "Need to install LLVM clang!"
        darwin_opts = ["-stdlib=libc++", "-mmacosx-version-min=10.7", "-O3"]
        c_opts["unix"] += darwin_opts
        l_opts["unix"] += darwin_opts
    elif sys.platform == "linux" or sys.platform == "linux2":
        if is_ubuntu():
            install_check_ubuntu()

        linux_opts = ["-O3"]
        c_opts["unix"] += linux_opts
        l_opts["unix"] += linux_opts

    def build_extensions(self):
        ct = self.compiler.compiler_type

        opts = self.c_opts.get(ct, [])
        link_opts = self.l_opts.get(ct, [])

        # TODO(@motiwari): on Windows, these flags are unrecognized
        opts.append(cpp_flag(self.compiler))
        opts.append("-O3")
        opts.append("-fopenmp")

        compiler_name = compiler_check()
        if sys.platform == "darwin":
            assert compiler_name == 'clang', "Need to install LLVM clang!"
            link_opts.append('-lomp')
        else:
            if compiler_name == 'clang':
                link_opts.append("-lomp")
            else:
                link_opts.append("-lgomp")

        if ct == "unix":
            if has_flag(self.compiler, "-fvisibility=hidden"):
                opts.append("-fvisibility=hidden")

        for ext in self.extensions:
            ext.define_macros = [
                (
                    "VERSION_INFO",
                    '"{}"'.format(self.distribution.get_version())
                )
            ]
            ext.extra_compile_args = opts
            ext.extra_link_args = link_opts

        build_ext.build_extensions(self)


def main():
    if sys.platform == "linux" or sys.platform == "linux2":
        include_dirs = [
            get_pybind_include(),
            get_numpy_include(),
            "headers",
            os.path.join("headers", "algorithms"),
            os.path.join("headers", "python_bindings"),
            os.path.join("headers", "carma", "include"),
            os.path.join("headers", "carma", "include", "carma_bits"),
            os.path.join("/", "usr", "local", "include"),
        ]

    else:  # OSX
        include_dirs = [
            get_pybind_include(),
            get_numpy_include(),
            "headers",
            os.path.join("headers", "algorithms"),
            os.path.join("headers", "python_bindings"),
            os.path.join("headers", "carma", "include"),
            os.path.join("headers", "carma", "include", "carma"),
            os.path.join("headers", "carma", "include", "carma", "carma"),
            os.path.join("/", "usr", "local", "include"),
        ]

    compiler_name = compiler_check()
    if compiler_name == "clang":
        libraries = ["armadillo", "omp"]
    else:  # gcc
        libraries = ["armadillo", "gomp"]

    ext_modules = [
        Extension(
            "banditpam",
            [
                os.path.join("src", "algorithms", "kmedoids_algorithm.cpp"),
                os.path.join("src", "algorithms", "pam.cpp"),
                os.path.join("src", "algorithms", "banditpam.cpp"),
                os.path.join("src", "algorithms", "fastpam1.cpp"),
                os.path.join("src", "python_bindings",
                             "kmedoids_pywrapper.cpp"),
                os.path.join("src", "python_bindings", "fit_python.cpp"),
                os.path.join("src", "python_bindings", "medoids_python.cpp"),
                os.path.join("src", "python_bindings",
                             "build_medoids_python.cpp"),
                os.path.join("src", "python_bindings", "labels_python.cpp"),
                os.path.join("src", "python_bindings", "steps_python.cpp"),
                os.path.join("src", "python_bindings", "loss_python.cpp"),
            ],
            include_dirs=include_dirs,
            library_dirs=[os.path.join("/", "usr", "local", "lib")],
            libraries=libraries,
            language="c++1y",  # TODO: modify this based on cpp_flag(compiler)
            extra_compile_args=["-static-libstdc++"],
        )
    ]

    with open(os.path.join("docs", "long_desc.rst"), encoding="utf-8") as f:
        long_description = f.read()

    setup(
        name="banditpam",
        version=__version__,
        author="Mo Tiwari and James Mayclin",
        maintainer="Mo Tiwari",
        author_email="motiwari@stanford.edu",
        url="https://github.com/ThrunGroup/BanditPAM",
        description="BanditPAM: A state-of-the-art, \
            high-performance k-medoids algorithm.",
        long_description=long_description,
        ext_modules=ext_modules,
        setup_requires=["pybind11>=2.5.0", "numpy>=1.18"],
        data_files=[("docs", [os.path.join("docs", "long_desc.rst")])],
        include_package_data=True,
        cmdclass={"build_ext": BuildExt},
        zip_safe=False,
        classifiers=[
            "Programming Language :: Python :: 3",
            "License :: OSI Approved :: MIT License",
            "Operating System :: OS Independent",
        ],
        headers=[
            os.path.join("headers", "algorithms",
                         "kmedoids_algorithm.hpp"),
            os.path.join("headers", "algorithms", "banditpam.hpp"),
            os.path.join("headers", "algorithms", "fastpam1.hpp"),
            os.path.join("headers", "algorithms", "pam.hpp"),
            os.path.join("headers", "python_bindings",
                         "kmedoids_pywrapper.hpp"),
        ],
    )


if __name__ == '__main__':
    main()<|MERGE_RESOLUTION|>--- conflicted
+++ resolved
@@ -8,11 +8,7 @@
 import distutils.sysconfig
 import distutils.spawn
 
-<<<<<<< HEAD
 __version__ = "3.0.2a1"
-=======
-__version__ = "3.0.2"
->>>>>>> 5b09c91c
 
 
 class get_pybind_include(object):
